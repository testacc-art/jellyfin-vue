--- conflicted
+++ resolved
@@ -147,12 +147,8 @@
     }
   },
   beforeMount() {
-<<<<<<< HEAD
-    this.setBackdrop({ item: this.item });
-=======
     const hash = this.getBlurhash(this.item, ImageType.Backdrop);
     this.setBackdrop({ hash });
->>>>>>> 5eaf5b78
   },
   destroyed() {
     this.clearBackdrop();
