<template>
  <v-container class="px-6">
    <v-row>
      <v-col cols="12" sm="8" md="9">
        <v-row justify="center" justify-md="start">
          <v-col cols="7" md="3">
            <card :item="item" no-text no-margin />
          </v-col>
          <v-col cols="12" md="9">
            <h1
              class="text-h4 font-weight-light"
              :class="{ 'text-center': !$vuetify.breakpoint.mdAndUp }"
            >
              {{ item.Name }}
            </h1>
            <h2
              v-if="item.OriginalTitle"
              class="text-subtitle-1"
              :class="{ 'text-center': !$vuetify.breakpoint.mdAndUp }"
            >
              {{ item.OriginalTitle }}
            </h2>
            <h2
              v-if="item.AlbumArtist"
              class="text-subtitle-1 text-truncate mt-2"
              :class="{ 'text-center': !$vuetify.breakpoint.mdAndUp }"
            >
              {{ $t('byArtist') }}
              <nuxt-link
                tag="span"
                class="link"
                :to="`/artist/${item.AlbumArtists[0].Id}`"
              >
                {{ item.AlbumArtist }}
              </nuxt-link>
            </h2>
            <div
              class="text-caption text-h4 font-weight-medium mt-2"
              :class="{ 'text-center': !$vuetify.breakpoint.mdAndUp }"
            >
              <media-info :item="item" year runtime rating ends-at />
            </div>
            <v-row
              class="mt-4 align-center"
              :class="{ 'text-center': !$vuetify.breakpoint.mdAndUp }"
            >
              <v-btn
                v-if="canPlay(item)"
                class="play-button mr-2"
                color="primary"
                min-width="8em"
                :disabled="!isPlayable"
                depressed
                rounded
                @click="play({ items: [item] })"
              >
                {{ $t('play') }}
              </v-btn>
<<<<<<< HEAD
              <v-btn outlined icon>
                <v-icon>mdi-dots-horizontal</v-icon>
              </v-btn>
            </div>
=======
              <item-menu :item="item" outlined :absolute="false" />
            </v-row>
>>>>>>> 5eaf5b78
            <v-col cols="12" md="10">
              <v-row
                v-if="item && item.GenreItems && item.GenreItems.length > 0"
                align="center"
              >
                <v-col
                  :cols="twoColsInfoColumn.lCols"
                  :sm="twoColsInfoColumn.lSm"
                  :class="twoColsInfoColumn.lClass"
                >
                  <label class="text--secondary">{{ $t('genres') }}</label>
                </v-col>
                <v-col
                  :cols="twoColsInfoColumn.rCols"
                  :sm="twoColsInfoColumn.rSm"
                >
                  <v-row dense>
                    <v-col
                      v-for="genre in item.GenreItems"
                      :key="genre.Id"
                      cols="auto"
                    >
                      <v-chip
                        small
                        link
                        nuxt
                        :to="`/genre/${genre.Id}?type=${item.Type}`"
                      >
                        {{ genre.Name }}
                      </v-chip>
                    </v-col>
                  </v-row>
                </v-col>
              </v-row>
              <v-row
                v-if="
                  item && directors.length > 0 && !$vuetify.breakpoint.smAndUp
                "
                align="center"
              >
                <v-col
                  :cols="twoColsInfoColumn.lCols"
                  :sm="twoColsInfoColumn.lSm"
                  :class="twoColsInfoColumn.lClass"
                >
                  <label class="text--secondary">{{ $t('directing') }}</label>
                </v-col>
                <v-col
                  :cols="twoColsInfoColumn.rCols"
                  :sm="twoColsInfoColumn.rSm"
                >
                  <v-row dense>
                    <v-col
                      v-for="director in directors"
                      :key="director.Id"
                      cols="auto"
                    >
                      <v-chip small link nuxt :to="`/person/${director.Id}`">{{
                        director.Name
                      }}</v-chip>
                    </v-col>
                  </v-row>
                </v-col>
              </v-row>
              <v-row
                v-if="
                  item && writers.length > 0 && !$vuetify.breakpoint.smAndUp
                "
                align="center"
              >
                <v-col
                  :cols="twoColsInfoColumn.lCols"
                  :sm="twoColsInfoColumn.lSm"
                  :class="twoColsInfoColumn.lClass"
                >
                  <label class="text--secondary">{{ $t('writing') }}</label>
                </v-col>
                <v-col
                  :cols="twoColsInfoColumn.rCols"
                  :sm="twoColsInfoColumn.rSm"
                >
                  <v-row dense>
                    <v-col
                      v-for="writer in writers"
                      :key="writer.Id"
                      cols="auto"
                    >
                      <v-chip small link nuxt :to="`/person/${writer.Id}`">{{
                        writer.Name
                      }}</v-chip>
                    </v-col>
                  </v-row>
                </v-col>
              </v-row>
<<<<<<< HEAD
              <div v-if="item && item.MediaSources" class="mt-2">
=======
              <div
                v-if="
                  item &&
                  ((item.MediaSources && item.MediaSources.length > 1) ||
                    videoTracks.length > 0 ||
                    audioTracks.length > 0 ||
                    subtitleTracks.length > 0)
                "
                class="mt-2"
              >
>>>>>>> 5eaf5b78
                <v-row v-if="item.MediaSources.length > 1" align="center">
                  <v-col
                    :cols="twoColsInfoColumn.lCols"
                    :sm="twoColsInfoColumn.lSm"
                    :class="twoColsInfoColumn.lClass"
                  >
                    <label class="text--secondary">{{ $t('version') }}</label>
                  </v-col>
                  <v-col
                    :cols="twoColsInfoColumn.rCols"
                    :sm="twoColsInfoColumn.rSm"
                  >
                    <v-select
                      v-model="currentSource"
                      :items="getItemizedSelect(item.MediaSources)"
                      outlined
                      filled
                      flat
                      dense
                      single-line
                      hide-details
                      class="text-truncate"
                    >
                      <template slot="selection" slot-scope="{ item: i }">
                        {{ i.value.Name }}
                      </template>
                      <template slot="item" slot-scope="{ item: i }">
                        {{ i.value.Name }}
                      </template>
                    </v-select>
                  </v-col>
                </v-row>
                <v-row align="center">
                  <v-col
                    :cols="twoColsInfoColumn.lCols"
                    :sm="twoColsInfoColumn.lSm"
                    :class="twoColsInfoColumn.lClass"
                  >
                    <label class="text--secondary">{{ $t('video') }}</label>
                  </v-col>
                  <v-col
                    :cols="twoColsInfoColumn.rCols"
                    :sm="twoColsInfoColumn.rSm"
                  >
                    <track-selector
                      :item="item"
                      :media-source-index="currentSourceIndex"
                      :type="'Video'"
                      @input="currentVideoTrack = $event"
                    ></track-selector>
                  </v-col>
                </v-row>
                <v-row align="center">
                  <v-col
                    :cols="twoColsInfoColumn.lCols"
                    :sm="twoColsInfoColumn.lSm"
                    :class="twoColsInfoColumn.lClass"
                  >
                    <label class="text--secondary">{{ $t('audio') }}</label>
                  </v-col>
                  <v-col
                    :cols="twoColsInfoColumn.rCols"
                    :sm="twoColsInfoColumn.rSm"
                  >
                    <track-selector
                      :item="item"
                      :media-source-index="currentSourceIndex"
                      :type="'Audio'"
                      @input="currentAudioTrack = $event"
                    ></track-selector>
                  </v-col>
                </v-row>
                <v-row align="center">
                  <v-col
                    :cols="twoColsInfoColumn.lCols"
                    :sm="twoColsInfoColumn.lSm"
                    :class="twoColsInfoColumn.lClass"
                  >
                    <label class="text--secondary">{{ $t('subtitles') }}</label>
                  </v-col>
                  <v-col
                    :cols="twoColsInfoColumn.rCols"
                    :sm="twoColsInfoColumn.rSm"
                  >
                    <track-selector
                      :item="item"
                      :media-source-index="currentSourceIndex"
                      :type="'Subtitle'"
                      @input="currentSubtitleTrack = $event"
                    ></track-selector>
                  </v-col>
                </v-row>
              </div>
            </v-col>
            <div>
              <p v-if="item.Taglines" class="text-subtitle-1 text-truncate">
                {{ item.Taglines[0] }}
              </p>
              <p class="item-overview">{{ item.Overview }}</p>
            </div>
          </v-col>
        </v-row>
        <v-row>
          <v-col cols="12">
            <related-items
              v-if="item.Type === 'Movie'"
              :id="$route.params.itemId"
              :item="item"
            />
            <season-tabs
              v-if="item.Type === 'Series'"
              :item="item"
            ></season-tabs>
            <track-list
              v-if="item.Type === 'MusicAlbum'"
              :item="item"
            ></track-list>
          </v-col>
        </v-row>
      </v-col>
      <v-col cols="12" sm="4" md="3">
        <div v-if="crew.length > 0">
          <h2>Crew</h2>
<<<<<<< HEAD
          <person-list :items="crew" :skeleton-length="3" />
        </div>
        <div v-if="actors.length > 0">
          <h2>Cast</h2>
          <person-list :items="actors" :skeleton-length="5" />
=======
          <person-list :items="crew" />
        </div>
        <div v-if="actors.length > 0">
          <h2>Cast</h2>
          <person-list :items="actors" />
>>>>>>> 5eaf5b78
        </div>
        <related-items
          v-if="['Series', 'MusicAlbum'].includes(item.Type)"
          :item="item"
          vertical
        />
      </v-col>
    </v-row>
  </v-container>
</template>

<script lang="ts">
import Vue from 'vue';
import { mapActions } from 'vuex';
import {
  BaseItemDto,
  BaseItemPerson,
<<<<<<< HEAD
  MediaSourceInfo
=======
  ImageType,
  MediaSourceInfo,
  MediaStream
>>>>>>> 5eaf5b78
} from '@jellyfin/client-axios';
import imageHelper from '~/mixins/imageHelper';
import formsHelper from '~/mixins/formsHelper';
import itemHelper from '~/mixins/itemHelper';
import TrackSelector from '~/components/Item/TrackSelector.vue';

interface TwoColsInfoColumn {
  lCols: number;
  lSm: number;
  rCols: number;
  rSm: number;
  lClass: { [key: string]: boolean };
}

export default Vue.extend({
  components: { TrackSelector },
  mixins: [imageHelper, formsHelper, itemHelper],
  async asyncData({ params, $api, $auth }) {
    const item = (
      await $api.userLibrary.getItem({
        userId: $auth.user?.Id,
        itemId: params.itemId
      })
    ).data;

    let crew: BaseItemPerson[] = [];
    if (item.People) {
      crew = item.People.filter((person: BaseItemPerson) => {
        return ['Director', 'Writer'].includes(person.Type || '');
      });
    }

    let currentSource: MediaSourceInfo = {};
<<<<<<< HEAD

    if (item.MediaSources && item.MediaSources.length > 0)
      currentSource = item.MediaSources[0];

    return {
      item,
      crew,
      currentSource
=======
    let videoTracks: MediaStream[] = [];
    let currentVideoTrack: MediaStream = {};
    let audioTracks: MediaStream[] = [];
    let currentAudioTrack: MediaStream = {};
    let subtitleTracks: MediaStream[] = [];
    let currentSubtitleTrack: MediaStream = {};
    if (item.MediaSources && item.MediaSources.length > 0) {
      currentSource = item.MediaSources[0];

      // Filter the streams to get each type of track
      if (currentSource.MediaStreams) {
        videoTracks = currentSource.MediaStreams.filter(
          (stream: MediaStream) => {
            return stream.Type === 'Video';
          }
        );
        audioTracks = currentSource.MediaStreams.filter(
          (stream: MediaStream) => {
            return stream.Type === 'Audio';
          }
        );
        subtitleTracks = currentSource.MediaStreams.filter(
          (stream: MediaStream) => {
            return stream.Type === 'Subtitle';
          }
        );

        // Set default tracks
        if (videoTracks.length > 0) {
          currentVideoTrack = videoTracks[0];
        }
        if (audioTracks.length > 0 && currentSource.DefaultAudioStreamIndex) {
          currentAudioTrack =
            audioTracks[currentSource.DefaultAudioStreamIndex - 1];
        } else if (audioTracks.length > 0) {
          currentAudioTrack = audioTracks[0];
        }
        if (
          subtitleTracks.length > 0 &&
          currentSource.DefaultSubtitleStreamIndex
        ) {
          currentSubtitleTrack =
            subtitleTracks[currentSource.DefaultSubtitleStreamIndex - 1];
        }
      }
    }

    return {
      item,
      crew,
      currentSource,
      videoTracks,
      currentVideoTrack,
      audioTracks,
      currentAudioTrack,
      subtitleTracks,
      currentSubtitleTrack
>>>>>>> 5eaf5b78
    };
  },
  data() {
    return {
      item: {} as BaseItemDto,
      crew: [] as BaseItemPerson[],
      parentItem: {} as BaseItemDto,
      backdropImageSource: '',
      currentSource: {} as MediaSourceInfo,
      currentVideoTrack: undefined as number | undefined,
      currentAudioTrack: undefined as number | undefined,
      currentSubtitleTrack: undefined as number | undefined
    };
  },
  head() {
    return {
      title: this.$store.state.page.title
    };
  },
  computed: {
    twoColsInfoColumn: {
      get(): TwoColsInfoColumn {
        return {
          lCols: 12,
          lSm: 2,
          lClass: {
            'mt-3': !this.$vuetify.breakpoint.smAndUp,
            'py-0': !this.$vuetify.breakpoint.smAndUp,
            'px-0': true,
            'text-truncate': true
          },
          rCols: 12,
          rSm: 10
        };
      }
    },
    currentSourceIndex: {
      get(): number | undefined {
        return this.item.MediaSources?.findIndex(
          (source) => source === this.currentSource
        );
      }
    },
    isPlayable: {
      get(): boolean {
        // TODO: Move this to a mixin
        if (
          ['PhotoAlbum', 'Photo', 'Book'].includes(this.item.Type as string)
        ) {
          return false;
        } else {
          return true;
        }
      }
    },
    actors: {
      get(): BaseItemPerson[] {
        if (this.item.People) {
          return this.item.People.filter((person: BaseItemPerson) => {
            return person.Type === 'Actor';
          }).slice(0, 10);
        } else {
          return [];
        }
      }
    },
    directors: {
      get(): BaseItemPerson[] {
        return this.crew.filter(
          (person: BaseItemPerson) => person.Type === 'Director'
        );
      }
    },
    writers: {
      get(): BaseItemPerson[] {
        return this.crew.filter(
          (person: BaseItemPerson) => person.Type === 'Writer'
        );
      }
    }
  },
  beforeMount() {
    if (this.item) {
      this.setPageTitle({ title: this.item.Name });
      this.setAppBarOpacity({ opaqueAppBar: false });
<<<<<<< HEAD
      this.setBackdrop({ item: this.item });
=======
      const hash = this.getBlurhash(this.item, ImageType.Backdrop);
      this.setBackdrop({ hash });
>>>>>>> 5eaf5b78
    }
  },
  destroyed() {
    this.setAppBarOpacity({ opaqueAppBar: true });
    this.clearBackdrop();
  },
  methods: {
    ...mapActions('playbackManager', ['play']),
    ...mapActions('page', ['setPageTitle', 'setAppBarOpacity']),
    ...mapActions('backdrop', ['setBackdrop', 'clearBackdrop'])
  }
});
</script>

<style lang="scss" scoped>
.link {
  cursor: pointer;
}
.link:hover {
  text-decoration: underline;
}
.flex-0 {
  flex: 0;
}
</style><|MERGE_RESOLUTION|>--- conflicted
+++ resolved
@@ -56,15 +56,8 @@
               >
                 {{ $t('play') }}
               </v-btn>
-<<<<<<< HEAD
-              <v-btn outlined icon>
-                <v-icon>mdi-dots-horizontal</v-icon>
-              </v-btn>
-            </div>
-=======
               <item-menu :item="item" outlined :absolute="false" />
             </v-row>
->>>>>>> 5eaf5b78
             <v-col cols="12" md="10">
               <v-row
                 v-if="item && item.GenreItems && item.GenreItems.length > 0"
@@ -159,20 +152,7 @@
                   </v-row>
                 </v-col>
               </v-row>
-<<<<<<< HEAD
               <div v-if="item && item.MediaSources" class="mt-2">
-=======
-              <div
-                v-if="
-                  item &&
-                  ((item.MediaSources && item.MediaSources.length > 1) ||
-                    videoTracks.length > 0 ||
-                    audioTracks.length > 0 ||
-                    subtitleTracks.length > 0)
-                "
-                class="mt-2"
-              >
->>>>>>> 5eaf5b78
                 <v-row v-if="item.MediaSources.length > 1" align="center">
                   <v-col
                     :cols="twoColsInfoColumn.lCols"
@@ -296,19 +276,11 @@
       <v-col cols="12" sm="4" md="3">
         <div v-if="crew.length > 0">
           <h2>Crew</h2>
-<<<<<<< HEAD
-          <person-list :items="crew" :skeleton-length="3" />
-        </div>
-        <div v-if="actors.length > 0">
-          <h2>Cast</h2>
-          <person-list :items="actors" :skeleton-length="5" />
-=======
           <person-list :items="crew" />
         </div>
         <div v-if="actors.length > 0">
           <h2>Cast</h2>
           <person-list :items="actors" />
->>>>>>> 5eaf5b78
         </div>
         <related-items
           v-if="['Series', 'MusicAlbum'].includes(item.Type)"
@@ -326,13 +298,8 @@
 import {
   BaseItemDto,
   BaseItemPerson,
-<<<<<<< HEAD
+  ImageType,
   MediaSourceInfo
-=======
-  ImageType,
-  MediaSourceInfo,
-  MediaStream
->>>>>>> 5eaf5b78
 } from '@jellyfin/client-axios';
 import imageHelper from '~/mixins/imageHelper';
 import formsHelper from '~/mixins/formsHelper';
@@ -366,7 +333,6 @@
     }
 
     let currentSource: MediaSourceInfo = {};
-<<<<<<< HEAD
 
     if (item.MediaSources && item.MediaSources.length > 0)
       currentSource = item.MediaSources[0];
@@ -375,65 +341,6 @@
       item,
       crew,
       currentSource
-=======
-    let videoTracks: MediaStream[] = [];
-    let currentVideoTrack: MediaStream = {};
-    let audioTracks: MediaStream[] = [];
-    let currentAudioTrack: MediaStream = {};
-    let subtitleTracks: MediaStream[] = [];
-    let currentSubtitleTrack: MediaStream = {};
-    if (item.MediaSources && item.MediaSources.length > 0) {
-      currentSource = item.MediaSources[0];
-
-      // Filter the streams to get each type of track
-      if (currentSource.MediaStreams) {
-        videoTracks = currentSource.MediaStreams.filter(
-          (stream: MediaStream) => {
-            return stream.Type === 'Video';
-          }
-        );
-        audioTracks = currentSource.MediaStreams.filter(
-          (stream: MediaStream) => {
-            return stream.Type === 'Audio';
-          }
-        );
-        subtitleTracks = currentSource.MediaStreams.filter(
-          (stream: MediaStream) => {
-            return stream.Type === 'Subtitle';
-          }
-        );
-
-        // Set default tracks
-        if (videoTracks.length > 0) {
-          currentVideoTrack = videoTracks[0];
-        }
-        if (audioTracks.length > 0 && currentSource.DefaultAudioStreamIndex) {
-          currentAudioTrack =
-            audioTracks[currentSource.DefaultAudioStreamIndex - 1];
-        } else if (audioTracks.length > 0) {
-          currentAudioTrack = audioTracks[0];
-        }
-        if (
-          subtitleTracks.length > 0 &&
-          currentSource.DefaultSubtitleStreamIndex
-        ) {
-          currentSubtitleTrack =
-            subtitleTracks[currentSource.DefaultSubtitleStreamIndex - 1];
-        }
-      }
-    }
-
-    return {
-      item,
-      crew,
-      currentSource,
-      videoTracks,
-      currentVideoTrack,
-      audioTracks,
-      currentAudioTrack,
-      subtitleTracks,
-      currentSubtitleTrack
->>>>>>> 5eaf5b78
     };
   },
   data() {
@@ -519,12 +426,8 @@
     if (this.item) {
       this.setPageTitle({ title: this.item.Name });
       this.setAppBarOpacity({ opaqueAppBar: false });
-<<<<<<< HEAD
-      this.setBackdrop({ item: this.item });
-=======
       const hash = this.getBlurhash(this.item, ImageType.Backdrop);
       this.setBackdrop({ hash });
->>>>>>> 5eaf5b78
     }
   },
   destroyed() {
