--- conflicted
+++ resolved
@@ -1,24 +1,13 @@
 <template>
   <v-menu offset-y>
     <template #activator="{ on, attrs }">
-<<<<<<< HEAD
-      <div class="d-flex align-center space-evenly" v-bind="attrs" v-on="on">
-        <user-image v-if="userHasImage" />
-        <template v-else>
-          <v-icon dark>mdi-account</v-icon>
-        </template>
-        <h1 class="font-weight-light pb-1">
-=======
-      <div class="d-flex align-center no-overflow" v-bind="attrs" v-on="on">
-        <v-avatar :size="avatarSize" color="primary" class="mr-4">
-          <v-img :src="userImage" :alt="$auth.user.Name">
-            <template #placeholder>
-              <v-icon dark>mdi-account</v-icon>
-            </template>
-          </v-img>
-        </v-avatar>
+      <div
+        class="d-flex align-center no-overflow space-evenly"
+        v-bind="attrs"
+        v-on="on"
+      >
+        <user-image />
         <h1 class="font-weight-light pb-1 text-truncate">
->>>>>>> 1ecbc9b4
           {{ $auth.user.Name }}
         </h1>
         <v-icon>mdi-chevron-down</v-icon>
@@ -56,11 +45,6 @@
           }
         }
       ];
-    },
-    userHasImage: {
-      get(): boolean {
-        return this.$auth.user?.PrimaryImageTag;
-      }
     }
   },
   methods: {
@@ -76,15 +60,13 @@
 });
 </script>
 
-<<<<<<< HEAD
 <style lang="scss" scoped>
 .space-evenly {
   flex: 1 !important;
   justify-content: space-evenly !important;
-=======
-<style scoped>
+}
+
 .no-overflow {
   max-width: 100%;
->>>>>>> 1ecbc9b4
 }
 </style>