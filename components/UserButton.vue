<template>
  <v-menu offset-y>
    <template #activator="{ on, attrs }">
      <div class="d-flex align-center" v-bind="attrs" v-on="on">
        <v-avatar :size="avatarSize" color="primary" class="mr-4">
          <v-img :src="userImage" :alt="$auth.user.Name">
            <template #placeholder>
              <v-icon dark>mdi-account</v-icon>
            </template>
          </v-img>
        </v-avatar>
        <h1 class="font-weight-light pb-1">
          {{ $auth.user.Name }}
          <v-icon>mdi-chevron-down</v-icon>
        </h1>
      </div>
    </template>
    <v-list dense>
      <v-list-item
        v-for="(item, index) in menuItems"
        :key="`bottomMenuItems-${index}`"
        @click="item.action"
      >
        <v-list-item-title>{{ item.title }}</v-list-item-title>
      </v-list-item>
    </v-list>
  </v-menu>
</template>

<script lang="ts">
import Vue from 'vue';
import { mapActions } from 'vuex';

export default Vue.extend({
  data() {
    return {
      avatarSize: 48
    };
  },
  computed: {
    menuItems() {
      return [
        {
          title: this.$t('logout'),
          action: () => {
            // eslint-disable-next-line @typescript-eslint/ban-ts-comment -- False-positive due to Vuex's bad Typescript support
            // @ts-ignore
            this.logoutUser();
          }
        }
<<<<<<< HEAD
      ];
    },
    userImage(): string {
      if (this.$auth.user?.PrimaryImageTag) {
        return `${this.$axios.defaults.baseURL}/Users/${this.$auth.user.Id}/Images/Primary/?tag=${this.$auth.user.PrimaryImageTag}&maxWidth=${this.avatarSize}`;
      } else {
        return '';
=======
      ]
    };
  },
  computed: {
    userImage: {
      get() {
        if (this.$auth.user?.PrimaryImageTag) {
          return `${this.$axios.defaults.baseURL}/Users/${this.$auth.user.Id}/Images/Primary/?tag=${this.$auth.user.PrimaryImageTag}&maxWidth=36`;
        } else {
          return '';
        }
>>>>>>> 1139cd30
      }
    }
  },
  methods: {
    ...mapActions('user', ['clearUser']),
    ...mapActions('deviceProfile', ['clearDeviceProfile']),
    logoutUser() {
      this.$auth.logout();
      this.clearDeviceProfile();
      this.clearUser();
    }
  }
});
</script><|MERGE_RESOLUTION|>--- conflicted
+++ resolved
@@ -48,7 +48,6 @@
             this.logoutUser();
           }
         }
-<<<<<<< HEAD
       ];
     },
     userImage(): string {
@@ -56,19 +55,6 @@
         return `${this.$axios.defaults.baseURL}/Users/${this.$auth.user.Id}/Images/Primary/?tag=${this.$auth.user.PrimaryImageTag}&maxWidth=${this.avatarSize}`;
       } else {
         return '';
-=======
-      ]
-    };
-  },
-  computed: {
-    userImage: {
-      get() {
-        if (this.$auth.user?.PrimaryImageTag) {
-          return `${this.$axios.defaults.baseURL}/Users/${this.$auth.user.Id}/Images/Primary/?tag=${this.$auth.user.PrimaryImageTag}&maxWidth=36`;
-        } else {
-          return '';
-        }
->>>>>>> 1139cd30
       }
     }
   },
