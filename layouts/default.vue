<template>
  <v-app ref="app">
    <backdrop />
    <v-navigation-drawer
      v-model="drawer"
      :temporary="$vuetify.breakpoint.mobile"
      app
    >
      <template v-slot:prepend>
        <div class="d-flex align-center full-width pa-6">
          <v-avatar size="48" color="primary" class="mr-4">
            <img
              v-if="$auth.user.PrimaryImageTag"
              :src="`${$axios.defaults.baseURL}/Users/${$auth.user.Id}/Images/Primary/?tag=${$auth.user.PrimaryImageTag}&maxWidth=64`"
            />
            <span v-else class="white--text">
              {{ $auth.user.Name.charAt(0) }}
            </span>
          </v-avatar>
          <h1 class="font-weight-light">
            {{ $auth.user.Name }}
          </h1>
          <connection-monitor class="ml-auto" />
        </div>
        <v-divider></v-divider>
      </template>
      <v-list>
        <v-list-item
          v-for="(item, i) in items"
          :key="i"
          :to="item.to"
          router
          exact
        >
          <v-list-item-action>
            <v-icon>{{ item.icon }}</v-icon>
          </v-list-item-action>
          <v-list-item-content>
            <v-list-item-title v-text="item.title" />
          </v-list-item-content>
        </v-list-item>
      </v-list>
      <v-divider v-if="libraries.length > 0"></v-divider>
      <v-list>
        <v-list-item
          v-for="(library, i) in libraries"
          :key="i"
          :to="library.to"
          router
          exact
        >
          <v-list-item-action>
            <v-icon>{{ library.icon }}</v-icon>
          </v-list-item-action>
          <v-list-item-content>
            <v-list-item-title v-text="library.title" />
          </v-list-item-content>
        </v-list-item>
      </v-list>
      <v-divider></v-divider>
      <v-list>
        <v-list-item
          v-for="(item, i) in configItems"
          :key="i"
          :to="item.to"
          router
          exact
        >
          <v-list-item-action>
            <v-icon>{{ item.icon }}</v-icon>
          </v-list-item-action>
          <v-list-item-content>
            <v-list-item-title v-text="item.title" />
          </v-list-item-content>
        </v-list-item>
      </v-list>
    </v-navigation-drawer>
    <v-app-bar
      :clipped-left="$vuetify.breakpoint.mobile"
      class="pl-2 pr-2"
      flat
      app
    >
      <v-app-bar-nav-icon
        v-if="$vuetify.breakpoint.mobile"
        @click.stop="drawer = !drawer"
      />
      <v-btn
        v-if="$route.name !== 'index'"
        class="mr-2"
        icon
        @click="$router.back()"
      >
        <v-icon>mdi-arrow-left</v-icon>
      </v-btn>
      <v-text-field
        class="search-input"
        prepend-inner-icon="mdi-magnify"
        placeholder="Search"
        max-width="15em"
        dense
        outlined
        filled
        flat
        hide-details
        single-line
      />
      <v-spacer />
      <locale-switcher class="mr-2" />
      <user-button v-if="$auth.loggedIn" />
    </v-app-bar>
    <v-main>
      <nuxt />
    </v-main>
    <!-- Utilities and global systems -->
    <snackbar />
  </v-app>
</template>

<script lang="ts">
import Vue from 'vue';
import { mapActions } from 'vuex';

export default Vue.extend({
  data() {
    return {
      drawer: true,
      opacity: 0
    };
  },
  computed: {
    items() {
      return [
        {
          icon: 'mdi-home',
          title: this.$t('home'),
          to: '/'
        }
      ];
    },
    libraries() {
      return this.$store.getters['userViews/getNavigationDrawerItems'];
    },
    configItems() {
      return [
        {
          icon: 'mdi-cog',
          title: this.$t('settings'),
          to: '/settings'
        }
      ];
    }
  },
  beforeMount() {
<<<<<<< HEAD
    this.$nuxt.$loading.start();
    this.$store.dispatch('userViews/refresh');
  },
  mounted() {
    this.$nuxt.$loading.finish();
=======
    this.refreshUserViews();
  },
  methods: {
    ...mapActions('userViews', ['refreshUserViews'])
>>>>>>> 86a64b07
  }
});
</script>

<style lang="scss" scoped>
.v-application {
  background-color: var(--v-background-base) !important;
  margin-top: -4px;
}

.v-app-bar:not(.v-app-bar--is-scrolled) {
  background-color: transparent !important;
}

.v-app-bar .v-app-bar--is-scrolled {
  padding-top: 0;
  padding-bottom: 0;
  background-color: rgba(32, 32, 32, 1) !important;
}

.search-input {
  max-width: 15em;
}
</style><|MERGE_RESOLUTION|>--- conflicted
+++ resolved
@@ -152,18 +152,10 @@
     }
   },
   beforeMount() {
-<<<<<<< HEAD
-    this.$nuxt.$loading.start();
-    this.$store.dispatch('userViews/refresh');
-  },
-  mounted() {
-    this.$nuxt.$loading.finish();
-=======
     this.refreshUserViews();
   },
   methods: {
     ...mapActions('userViews', ['refreshUserViews'])
->>>>>>> 86a64b07
   }
 });
 </script>
